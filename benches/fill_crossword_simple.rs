// use criterion::black_box;
// use std::sync::Arc;
// use xwords::{
//     crossword::Crossword,
//     default_indexes,
//     fill::{simple::SimpleFiller, Filler},
// };

// use criterion::{criterion_group, criterion_main, Benchmark, Criterion};

// pub fn criterion_benchmark(c: &mut Criterion) {
//     let (_bigrams, trie) = default_indexes();

//     let trie = Arc::new(trie);

//     let tmp_trie = trie.clone();

//     let input = Crossword::new(String::from("         ")).unwrap();
//     c.bench(
//         "simple_filler",
//         Benchmark::new("fill_3x3_crossword", move |b| {
//             let filler = SimpleFiller::new(tmp_trie.as_ref());

//             b.iter(|| {
//                 assert!(filler.fill(black_box(&input)).is_ok());
//             });
//         }),
//     );

//     let input = Crossword::new(String::from("                ")).unwrap();
//     let tmp_trie = trie.clone();

//     c.bench(
//         "simple_filler",
//         Benchmark::new("fill_4x4_crossword", move |b| {
//             let filler = SimpleFiller::new(tmp_trie.as_ref());

//             b.iter(|| {
//                 assert!(filler.fill(black_box(&input)).is_ok());
//             });
//         }),
//     );

//     let input = Crossword::new(String::from(
//         "
//   S *FRAN*BANAL
//   E *L  O*ALIBI
// BARITONES*N   O
// ENV* W *E D*  N
// **E  E*BROILERS
// RATEDR*AINTI***
// AMITY*B N *ACDC
// M M*AMALGAM*R  
// P E * L S*AMINO
// ***ACIDY*GRATES
// ENDZONES*A  I**
// KIA*A A* R *C  
// EVILS*GOODTHING
// B  ET*L  E* S  
// YAYAS*ETON* M  
// ",
//     ))
//     .unwrap();

//     let tmp_trie = trie.clone();

//     c.bench(
//         "simple_filler",
//         Benchmark::new("fill_20201012_crossword", move |b| {
//             let filler = SimpleFiller::new(tmp_trie.as_ref());

<<<<<<< HEAD
//             b.iter(|| {
//                 assert!(filler.fill(black_box(&input)).is_ok());
//             });
//         }),
//     );

//     //     let tmp_trie = trie.clone();
//     //     c.bench(
//     //         "simple_filler",
//     //         Benchmark::new("empty_20201012_crossword", move |b| {
//     //             let input = Crossword::new(String::from(
//     //                 "
//     //     *    *
//     //     *    *
//     //          *
//     //    *   *   *
//     // **    *
//     //       *     ***
//     //      *    *
//     //    *       *
//     //     *    *
//     // ***     *
//     //         *    **
//     //    *   *   *
//     //      *
//     //      *    *
//     //      *    *
//     // ",
//     //             ))
//     //             .unwrap();
//     //             let filler = SimpleFiller::new(tmp_trie.as_ref());
//     //             b.iter(|| filler.fill(black_box(&input)));
//     //         }),
//     //     );
// }
=======
            b.iter(|| {
                assert!(filler.fill(black_box(&input)).is_ok());
            });
        }),
    );
}
>>>>>>> 2baad278

// criterion_group!(benches, criterion_benchmark);
// criterion_main!(benches);<|MERGE_RESOLUTION|>--- conflicted
+++ resolved
@@ -1,118 +1,80 @@
-// use criterion::black_box;
-// use std::sync::Arc;
-// use xwords::{
-//     crossword::Crossword,
-//     default_indexes,
-//     fill::{simple::SimpleFiller, Filler},
-// };
+// // use criterion::black_box;
+// // use std::sync::Arc;
+// // use xwords::{
+// //     crossword::Crossword,
+// //     default_indexes,
+// //     fill::{simple::SimpleFiller, Filler},
+// // };
 
-// use criterion::{criterion_group, criterion_main, Benchmark, Criterion};
+// // use criterion::{criterion_group, criterion_main, Benchmark, Criterion};
 
-// pub fn criterion_benchmark(c: &mut Criterion) {
-//     let (_bigrams, trie) = default_indexes();
+// // pub fn criterion_benchmark(c: &mut Criterion) {
+// //     let (_bigrams, trie) = default_indexes();
 
-//     let trie = Arc::new(trie);
+// //     let trie = Arc::new(trie);
 
-//     let tmp_trie = trie.clone();
+// //     let tmp_trie = trie.clone();
 
-//     let input = Crossword::new(String::from("         ")).unwrap();
-//     c.bench(
-//         "simple_filler",
-//         Benchmark::new("fill_3x3_crossword", move |b| {
-//             let filler = SimpleFiller::new(tmp_trie.as_ref());
+// //     let input = Crossword::new(String::from("         ")).unwrap();
+// //     c.bench(
+// //         "simple_filler",
+// //         Benchmark::new("fill_3x3_crossword", move |b| {
+// //             let filler = SimpleFiller::new(tmp_trie.as_ref());
+
+// //             b.iter(|| {
+// //                 assert!(filler.fill(black_box(&input)).is_ok());
+// //             });
+// //         }),
+// //     );
+
+// //     let input = Crossword::new(String::from("                ")).unwrap();
+// //     let tmp_trie = trie.clone();
+
+// //     c.bench(
+// //         "simple_filler",
+// //         Benchmark::new("fill_4x4_crossword", move |b| {
+// //             let filler = SimpleFiller::new(tmp_trie.as_ref());
+
+// //             b.iter(|| {
+// //                 assert!(filler.fill(black_box(&input)).is_ok());
+// //             });
+// //         }),
+// //     );
+
+// //     let input = Crossword::new(String::from(
+// //         "
+// //   S *FRAN*BANAL
+// //   E *L  O*ALIBI
+// // BARITONES*N   O
+// // ENV* W *E D*  N
+// // **E  E*BROILERS
+// // RATEDR*AINTI***
+// // AMITY*B N *ACDC
+// // M M*AMALGAM*R  
+// // P E * L S*AMINO
+// // ***ACIDY*GRATES
+// // ENDZONES*A  I**
+// // KIA*A A* R *C  
+// // EVILS*GOODTHING
+// // B  ET*L  E* S  
+// // YAYAS*ETON* M  
+// // ",
+// //     ))
+// //     .unwrap();
+
+// //     let tmp_trie = trie.clone();
+
+// //     c.bench(
+// //         "simple_filler",
+// //         Benchmark::new("fill_20201012_crossword", move |b| {
+// //             let filler = SimpleFiller::new(tmp_trie.as_ref());
 
 //             b.iter(|| {
 //                 assert!(filler.fill(black_box(&input)).is_ok());
 //             });
 //         }),
 //     );
+// }
 
-//     let input = Crossword::new(String::from("                ")).unwrap();
-//     let tmp_trie = trie.clone();
-
-//     c.bench(
-//         "simple_filler",
-//         Benchmark::new("fill_4x4_crossword", move |b| {
-//             let filler = SimpleFiller::new(tmp_trie.as_ref());
-
-//             b.iter(|| {
-//                 assert!(filler.fill(black_box(&input)).is_ok());
-//             });
-//         }),
-//     );
-
-//     let input = Crossword::new(String::from(
-//         "
-//   S *FRAN*BANAL
-//   E *L  O*ALIBI
-// BARITONES*N   O
-// ENV* W *E D*  N
-// **E  E*BROILERS
-// RATEDR*AINTI***
-// AMITY*B N *ACDC
-// M M*AMALGAM*R  
-// P E * L S*AMINO
-// ***ACIDY*GRATES
-// ENDZONES*A  I**
-// KIA*A A* R *C  
-// EVILS*GOODTHING
-// B  ET*L  E* S  
-// YAYAS*ETON* M  
-// ",
-//     ))
-//     .unwrap();
-
-//     let tmp_trie = trie.clone();
-
-//     c.bench(
-//         "simple_filler",
-//         Benchmark::new("fill_20201012_crossword", move |b| {
-//             let filler = SimpleFiller::new(tmp_trie.as_ref());
-
-<<<<<<< HEAD
-//             b.iter(|| {
-//                 assert!(filler.fill(black_box(&input)).is_ok());
-//             });
-//         }),
-//     );
-
-//     //     let tmp_trie = trie.clone();
-//     //     c.bench(
-//     //         "simple_filler",
-//     //         Benchmark::new("empty_20201012_crossword", move |b| {
-//     //             let input = Crossword::new(String::from(
-//     //                 "
-//     //     *    *
-//     //     *    *
-//     //          *
-//     //    *   *   *
-//     // **    *
-//     //       *     ***
-//     //      *    *
-//     //    *       *
-//     //     *    *
-//     // ***     *
-//     //         *    **
-//     //    *   *   *
-//     //      *
-//     //      *    *
-//     //      *    *
-//     // ",
-//     //             ))
-//     //             .unwrap();
-//     //             let filler = SimpleFiller::new(tmp_trie.as_ref());
-//     //             b.iter(|| filler.fill(black_box(&input)));
-//     //         }),
-//     //     );
-// }
-=======
-            b.iter(|| {
-                assert!(filler.fill(black_box(&input)).is_ok());
-            });
-        }),
-    );
-}
->>>>>>> 2baad278
-
-// criterion_group!(benches, criterion_benchmark);
-// criterion_main!(benches);+// // criterion_group!(benches, criterion_benchmark);
+// // criterion_main!(benches);