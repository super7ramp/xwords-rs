--- conflicted
+++ resolved
@@ -70,15 +70,12 @@
         Ok(())
     }
 
-<<<<<<< HEAD
     fn words<T: Iterator<Item = char> + Clone>(
         &self,
         mut pattern: T,
         partial: String,
-    ) -> Vec<String> {
-=======
-    fn words(&self, mut pattern: CrosswordWordIterator, partial: String, result: &mut Vec<String>) {
->>>>>>> 01297b3a
+        result: &mut Vec<String>
+    ) {
         let mut new_partial = partial;
         if self.contents.is_some() {
             new_partial.push(self.contents.unwrap());
@@ -166,15 +163,10 @@
         Trie { root }
     }
 
-<<<<<<< HEAD
     pub fn words<T: Iterator<Item = char> + Clone>(&self, pattern: T) -> Vec<String> {
-        self.root.words(pattern, String::from(""))
-=======
-    pub fn words(&self, pattern: CrosswordWordIterator) -> Vec<String> {
         let mut result = vec![];
         self.root.words(pattern, String::from(""), &mut result);
         result
->>>>>>> 01297b3a
     }
 
     pub fn is_viable<T: Iterator<Item = char> + Clone>(&self, chars: T) -> bool {
