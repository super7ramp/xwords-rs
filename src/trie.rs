--- conflicted
+++ resolved
@@ -163,13 +163,8 @@
         Trie { root }
     }
 
-<<<<<<< HEAD
     pub fn words<T: Iterator<Item = char> + Clone>(&self, pattern: T) -> Vec<String> {
-        let mut result = vec![];
-=======
-    pub fn words(&self, pattern: CrosswordWordIterator) -> Vec<String> {
         let mut result = Vec::with_capacity(4);
->>>>>>> 3dfc3d83
         self.root.words(pattern, String::from(""), &mut result);
         result
     }
