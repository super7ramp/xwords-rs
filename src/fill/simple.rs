use std::{collections::HashSet, hash::BuildHasherDefault, time::Instant};

use rustc_hash::FxHasher;

use crate::{
    crossword::{Crossword, CrosswordWordIterator},
    parse::parse_word_boundaries,
    trie::Trie,
};

<<<<<<< HEAD
use super::{Filler, cache::{CachedIsWord, CachedWords}, fill_one_word, is_viable, single_threaded::is_viable_tmp, words};
=======
use super::{fill_one_word, is_viable_reuse, words, Filler};
>>>>>>> 2baad278

pub struct SimpleFiller<'s> {
    word_cache: CachedWords,
    is_word_cache: CachedIsWord,
    
    trie: &'s Trie,
}

impl<'s> SimpleFiller<'s> {
    pub fn new(trie: &'s Trie) -> SimpleFiller<'s> {
        SimpleFiller { 
            word_cache: CachedWords::new(),
            is_word_cache: CachedIsWord::new(),
            trie }
    }
}

impl<'s> Filler for SimpleFiller<'s> {
    fn fill(&mut self, initial_crossword: &Crossword) -> Result<Crossword, String> {
        let thread_start = Instant::now();
        let mut candidate_count = 0;

        let word_boundaries = parse_word_boundaries(&initial_crossword);
        let mut already_used = HashSet::with_capacity_and_hasher(
            word_boundaries.len(),
            BuildHasherDefault::<FxHasher>::default(),
        );

        let mut candidates = vec![initial_crossword.to_owned()];

        while !candidates.is_empty() {
            let candidate = candidates.pop().unwrap();
            candidate_count += 1;

            if candidate_count % 10_000 == 0 {
                println!("{}", candidate);
                println!(
                    "Throughput: {}",
                    candidate_count as f32 / thread_start.elapsed().as_millis() as f32
                );
            }

            let to_fill = word_boundaries
                .iter()
                .map(|word_boundary| CrosswordWordIterator::new(&candidate, word_boundary))
                .filter(|iter| iter.clone().any(|c| c == ' '))
                .max_by_key(|iter| {
                    // choose a long word with few spaces

                    let mut length = 0;
                    let mut space_count = 0;

                    for c in iter.clone() {
                        if c == ' ' {
                            space_count += 1;
                        }
                        length += 1;
                    }

                    (length, -space_count)
                })
                .unwrap();

                let potential_fills = self.word_cache.words(to_fill.clone(), self.trie);

            for potential_fill in potential_fills {
                let new_candidate = fill_one_word(&candidate, &to_fill.clone(), &potential_fill);

<<<<<<< HEAD
                if is_viable_tmp(&new_candidate, &word_boundaries, self.trie, &mut self.is_word_cache) {
=======
                let (viable, tmp) =
                    is_viable_reuse(&new_candidate, &word_boundaries, self.trie, already_used);
                already_used = tmp;
                already_used.clear();

                if viable {
>>>>>>> 2baad278
                    if !new_candidate.contents.contains(' ') {
                        return Ok(new_candidate);
                    }
                    candidates.push(new_candidate);
                }
            }
        }

        Err(String::from("We failed"))
    }
}

#[cfg(test)]
mod tests {

    use crate::{default_indexes, fill::Filler};

    use crate::Crossword;

    use std::{cmp::Ordering, time::Instant};

    use super::SimpleFiller;

    #[test]
    fn test() {
        assert_eq!((1, 2).cmp(&(3, 4)), Ordering::Less)
    }

    #[test]
    fn medium_grid() {
        let grid = Crossword::new(String::from(
            "
    ***
    ***
    ***
       
***    
***    
***    
",
        ))
        .unwrap();

        let now = Instant::now();
        let (_bigrams, trie) = default_indexes();
        let mut filler = SimpleFiller::new(&trie);
        let filled_puz =  filler.fill(&grid).unwrap();
        println!("Filled in {} seconds.", now.elapsed().as_secs());
        println!("{}", filled_puz);
    }
}<|MERGE_RESOLUTION|>--- conflicted
+++ resolved
@@ -8,11 +8,7 @@
     trie::Trie,
 };
 
-<<<<<<< HEAD
-use super::{Filler, cache::{CachedIsWord, CachedWords}, fill_one_word, is_viable, single_threaded::is_viable_tmp, words};
-=======
-use super::{fill_one_word, is_viable_reuse, words, Filler};
->>>>>>> 2baad278
+use super::{Filler, cache::{CachedIsWord, CachedWords}, fill_one_word, is_viable_reuse};
 
 pub struct SimpleFiller<'s> {
     word_cache: CachedWords,
@@ -81,16 +77,13 @@
             for potential_fill in potential_fills {
                 let new_candidate = fill_one_word(&candidate, &to_fill.clone(), &potential_fill);
 
-<<<<<<< HEAD
-                if is_viable_tmp(&new_candidate, &word_boundaries, self.trie, &mut self.is_word_cache) {
-=======
+                // if is_viable_tmp(&new_candidate, &word_boundaries, self.trie, &mut self.is_word_cache) {
                 let (viable, tmp) =
-                    is_viable_reuse(&new_candidate, &word_boundaries, self.trie, already_used);
+                    is_viable_reuse(&new_candidate, &word_boundaries, self.trie, already_used, &mut self.is_word_cache);
                 already_used = tmp;
                 already_used.clear();
 
                 if viable {
->>>>>>> 2baad278
                     if !new_candidate.contents.contains(' ') {
                         return Ok(new_candidate);
                     }
